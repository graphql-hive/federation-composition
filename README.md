--- conflicted
+++ resolved
@@ -183,11 +183,8 @@
 - ✅ `REQUIRED_INACCESSIBLE`
 - ✅ `SATISFIABILITY_ERROR`
 - ✅ `INTERFACE_FIELD_NO_IMPLEM`
-<<<<<<< HEAD
 - ✅ `LINK_IMPORT_NAME_MISMATCH`
-=======
 - ✅ `IMPLEMENTED_BY_INACCESSIBLE`
->>>>>>> 0f54ad75
 
 ### TODOs
 
@@ -195,10 +192,5 @@
 - [ ] `EXTERNAL_ARGUMENT_DEFAULT_MISMATCH`
 - [ ] `EXTERNAL_ARGUMENT_TYPE_MISMATCH`
 - [ ] `EXTERNAL_COLLISION_WITH_ANOTHER_DIRECTIVE`
-<<<<<<< HEAD
-- [ ] `IMPLEMENTED_BY_INACCESSIBLE`
-=======
-- [ ] `LINK_IMPORT_NAME_MISMATCH`
->>>>>>> 0f54ad75
 - [ ] `UNSUPPORTED_LINKED_FEATURE`
 - [ ] `TYPE_WITH_ONLY_UNUSED_EXTERNAL`